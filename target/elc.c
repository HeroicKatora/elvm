#include <stdio.h>
#include <stdlib.h>
#include <string.h>

#include <ir/ir.h>
#include <target/util.h>

void target_bef(Module* module);
void target_bf(Module* module);
void target_c(Module* module);
void target_cl(Module* module);
void target_cpp(Module* module);
void target_cr(Module* module);
void target_el(Module* module);
void target_forth(Module* module);
void target_i(Module* module);
void target_java(Module* module);
void target_js(Module* module);
void target_php(Module* module);
void target_piet(Module* module);
void target_pietasm(Module* module);
void target_pl(Module* module);
void target_py(Module* module);
void target_rb(Module* module);
void target_sed(Module* module);
void target_sh(Module* module);
void target_swift(Module* module);
void target_tex(Module* module);
void target_tf(Module* module);
void target_tm(Module* module);
void target_unl(Module* module);
<<<<<<< HEAD
void target_vim(Module* module);
void target_ws(Module* module);
void target_x86(Module* module);

=======
void target_go(Module* module);
>>>>>>> b6d3428e
typedef void (*target_func_t)(Module*);

static target_func_t get_target_func(const char* ext) {
  if (!strcmp(ext, "bef")) return target_bef;
  if (!strcmp(ext, "bf")) {
    split_basic_block_by_mem();
    return target_bf;
<<<<<<< HEAD
=======
  } else if (!strcmp(ext, "unl")) {
    return target_unl;
  } else if (!strcmp(ext, "go")) {
    return target_go;
  } else {
    error("unknown flag: %s", ext);
>>>>>>> b6d3428e
  }
  if (!strcmp(ext, "c")) return target_c;
  if (!strcmp(ext, "cl")) return target_cl;
  if (!strcmp(ext, "cpp")) return target_cpp;
  if (!strcmp(ext, "cr")) return target_cr;
  if (!strcmp(ext, "el")) return target_el;
  if (!strcmp(ext, "forth")) return target_forth;
  if (!strcmp(ext, "i")) return target_i;
  if (!strcmp(ext, "java")) return target_java;
  if (!strcmp(ext, "js")) return target_js;
  if (!strcmp(ext, "php")) return target_php;
  if (!strcmp(ext, "piet")) return target_piet;
  if (!strcmp(ext, "pietasm")) return target_pietasm;
  if (!strcmp(ext, "pl")) return target_pl;
  if (!strcmp(ext, "py")) return target_py;
  if (!strcmp(ext, "rb")) return target_rb;
  if (!strcmp(ext, "sed")) return target_sed;
  if (!strcmp(ext, "sh")) return target_sh;
  if (!strcmp(ext, "swift")) return target_swift;
  if (!strcmp(ext, "tex")) return target_tex;
  if (!strcmp(ext, "tf")) return target_tf;
  if (!strcmp(ext, "tm")) return target_tm;
  if (!strcmp(ext, "unl")) return target_unl;
  if (!strcmp(ext, "vim")) return target_vim;
  if (!strcmp(ext, "ws")) return target_ws;
  if (!strcmp(ext, "x86")) return target_x86;
  error("unknown flag: %s", ext);
}

int main(int argc, char* argv[]) {
#if defined(NOFILE) || defined(__eir__)
  char buf[32];
  for (int i = 0;; i++) {
    int c = getchar();
    if (c == '\n' || c == EOF) {
      buf[i] = 0;
      break;
    }
    buf[i] = c;
  }
  target_func_t target_func = get_target_func(buf);
  Module* module = load_eir(stdin);
#else
  target_func_t target_func = NULL;
  const char* filename = NULL;
  for (int i = 1; i < argc; i++) {
    const char* arg = argv[i];
    if (arg[0] == '-') {
      target_func = get_target_func(arg + 1);
    } else {
      filename = arg;
    }
  }

  if (!filename) {
    error("no input file");
  }
  if (!target_func) {
    error("no target");
  }

  Module* module = load_eir_from_file(filename);
#endif
  target_func(module);
}<|MERGE_RESOLUTION|>--- conflicted
+++ resolved
@@ -13,6 +13,7 @@
 void target_cr(Module* module);
 void target_el(Module* module);
 void target_forth(Module* module);
+void target_go(Module* module);
 void target_i(Module* module);
 void target_java(Module* module);
 void target_js(Module* module);
@@ -29,14 +30,10 @@
 void target_tf(Module* module);
 void target_tm(Module* module);
 void target_unl(Module* module);
-<<<<<<< HEAD
 void target_vim(Module* module);
 void target_ws(Module* module);
 void target_x86(Module* module);
 
-=======
-void target_go(Module* module);
->>>>>>> b6d3428e
 typedef void (*target_func_t)(Module*);
 
 static target_func_t get_target_func(const char* ext) {
@@ -44,15 +41,6 @@
   if (!strcmp(ext, "bf")) {
     split_basic_block_by_mem();
     return target_bf;
-<<<<<<< HEAD
-=======
-  } else if (!strcmp(ext, "unl")) {
-    return target_unl;
-  } else if (!strcmp(ext, "go")) {
-    return target_go;
-  } else {
-    error("unknown flag: %s", ext);
->>>>>>> b6d3428e
   }
   if (!strcmp(ext, "c")) return target_c;
   if (!strcmp(ext, "cl")) return target_cl;
@@ -60,6 +48,7 @@
   if (!strcmp(ext, "cr")) return target_cr;
   if (!strcmp(ext, "el")) return target_el;
   if (!strcmp(ext, "forth")) return target_forth;
+  if (!strcmp(ext, "go")) return target_go;
   if (!strcmp(ext, "i")) return target_i;
   if (!strcmp(ext, "java")) return target_java;
   if (!strcmp(ext, "js")) return target_js;
