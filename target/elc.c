--- conflicted
+++ resolved
@@ -21,11 +21,8 @@
 void target_i(Module* module);
 void target_java(Module* module);
 void target_js(Module* module);
-<<<<<<< HEAD
 void target_lua(Module* module);
-=======
 void target_ll(Module* module);
->>>>>>> d2ae25b2
 void target_php(Module* module);
 void target_piet(Module* module);
 void target_pietasm(Module* module);
@@ -67,11 +64,8 @@
   if (!strcmp(ext, "i")) return target_i;
   if (!strcmp(ext, "java")) return target_java;
   if (!strcmp(ext, "js")) return target_js;
-<<<<<<< HEAD
   if (!strcmp(ext, "lua")) return target_lua;
-=======
   if (!strcmp(ext, "ll")) return target_ll;
->>>>>>> d2ae25b2
   if (!strcmp(ext, "php")) return target_php;
   if (!strcmp(ext, "piet")) return target_piet;
   if (!strcmp(ext, "pietasm")) return target_pietasm;
