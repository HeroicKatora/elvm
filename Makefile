COMMONFLAGS := -W -Wall -W -Werror -MMD -MP -O -g -Wno-missing-field-initializers
CFLAGS := -std=gnu99 $(COMMONFLAGS) -Wno-missing-field-initializers
CXXFLAGS := -std=c++11 $(COMMONFLAGS)

uname := $(shell uname)
ifneq (,$(findstring arm,$(shell uname -m)))
ARCH := arm
else
ARCH := x86
endif

ELI := out/eli
ELC := out/elc
8CC := out/8cc
8CC_SRCS := \
	8cc/buffer.c \
	8cc/cpp.c \
	8cc/debug.c \
	8cc/dict.c \
	8cc/encoding.c \
	8cc/error.c \
	8cc/file.c \
	8cc/gen.c \
	8cc/lex.c \
	8cc/main.c \
	8cc/map.c \
	8cc/parse.c \
	8cc/path.c \
	8cc/set.c \
	8cc/vector.c

BINS := $(8CC) $(ELI) $(ELC) out/dump_ir out/befunge out/bfopt out/tm tinycc/tcc
LIB_IR_SRCS := ir/ir.c ir/table.c
LIB_IR := $(LIB_IR_SRCS:ir/%.c=out/%.o)

ELC_EIR := out/elc.c.eir.c.gcc.exe

all: test

out/git_submodule.stamp: .git/index
	git submodule update --init
	touch $@

$(8CC_SRCS) Whitespace/whitespace.c tinycc/configure: out/git_submodule.stamp

Whitespace/whitespace.out: Whitespace/whitespace.c
	$(MAKE) -C Whitespace 'MAX_SOURCE_SIZE:=16777216' 'MAX_BYTECODE_SIZE:=16777216' 'MAX_N_LABEL:=1048576' 'HEAP_SIZE:=16777224'

out/befunge: tools/befunge.cc
	$(CXX) $(CXXFLAGS) $< -o $@

out/bfopt: tools/bfopt.cc
	$(CXX) $(CXXFLAGS) $< -o $@

out/tm: tools/tm.cc
	$(CXX) $(CXXFLAGS) $< -o $@

tinycc/tcc: tinycc/config.h
	$(MAKE) -C tinycc tcc libtcc1.a

tinycc/config.h: tinycc/configure
	cd tinycc && ./configure

out/elc.c.eir.c.gcc.exe: out/elc.c.eir.c
	$(CC) -o $@ $<

CSRCS := $(LIB_IR_SRCS) ir/dump_ir.c ir/eli.c
COBJS := $(addprefix out/,$(notdir $(CSRCS:.c=.o)))
$(COBJS): out/%.o: ir/%.c
	$(CC) -c -I. $(CFLAGS) $< -o $@

ELC_SRCS := \
	elc.c \
	util.c \
	arm.c \
	bef.c \
	bf.c \
	c.c \
	cl.c \
	cpp.c \
	cpp_template.c \
	cr.c \
	cs.c \
	el.c \
	forth.c \
	fs.c \
	go.c \
	i.c \
	java.c \
	js.c \
<<<<<<< HEAD
	lua.c \
=======
	ll.c \
>>>>>>> d2ae25b2
	php.c \
	piet.c \
	pietasm.c \
	pl.c \
	py.c \
	ps.c \
	rb.c \
	sed.c \
	sh.c \
	sqlite3.c \
	swift.c \
	tex.c \
	tf.c \
	tm.c \
	unl.c \
	vim.c \
	ws.c \
	x86.c \

ELC_SRCS := $(addprefix target/,$(ELC_SRCS))
COBJS := $(addprefix out/,$(notdir $(ELC_SRCS:.c=.o)))
$(COBJS): out/%.o: target/%.c
	$(CC) -c -I. $(CFLAGS) $< -o $@

out/dump_ir: $(LIB_IR) out/dump_ir.o
	$(CC) $(CFLAGS) -DTEST $^ -o $@

$(ELI): $(LIB_IR) out/eli.o
	$(CC) $(CFLAGS) $^ -o $@

$(ELC): $(LIB_IR) $(ELC_SRCS:target/%.c=out/%.o)
	$(CC) $(CFLAGS) $^ -o $@

$(8CC): $(8CC_SRCS)
	$(MAKE) -C 8cc && cp 8cc/8cc $@

# Stage tests

$(shell mkdir -p out)
TEST_RESULTS :=

SRCS := $(sort $(wildcard test/*.eir))
DSTS := $(SRCS:test/%.eir=out/%.eir)
OUT.eir := $(DSTS)
$(DSTS): out/%.eir: test/%.eir
	cp $< $@.tmp && mv $@.tmp $@

SRCS := $(wildcard test/*.eir.rb)
DSTS := $(SRCS:test/%.eir.rb=out/%.eir)
OUT.eir += $(DSTS)
$(DSTS): out/%.eir: test/%.eir.rb
	ruby $< > $@.tmp && mv $@.tmp $@

SRCS := $(wildcard test/*.c)
DSTS := $(SRCS:test/%.c=out/%.c)
$(DSTS): out/%.c: test/%.c
	cp $< $@.tmp && mv $@.tmp $@
OUT.c := $(SRCS:test/%.c=out/%.c)

out/8cc.c: $(8CC_SRCS)
	cp 8cc/*.h 8cc/*.inc 8cc/include/*.h out
	cat $(8CC_SRCS) > $@.tmp && mv $@.tmp $@
OUT.c += out/8cc.c

out/elc.c: $(ELC_SRCS) $(LIB_IR_SRCS)
	cat $^ > $@.tmp && mv $@.tmp $@
OUT.c += out/elc.c

out/dump_ir.c: ir/dump_ir.c $(LIB_IR_SRCS)
	cat $^ > $@.tmp && mv $@.tmp $@
OUT.c += out/dump_ir.c

out/eli.c: ir/eli.c $(LIB_IR_SRCS)
	cat $^ > $@.tmp && mv $@.tmp $@
OUT.c += out/eli.c

# Build tests

TEST_INS := $(wildcard test/*.in)

include clear_vars.mk
SRCS := $(OUT.c)
EXT := exe
CMD = $(CC) -std=gnu99 -DNOFILE -include libc/_builtin.h -I. $2 -o $1
OUT.c.exe := $(SRCS:%=%.$(EXT))
include build.mk

include clear_vars.mk
SRCS := $(filter-out out/8cc.c.exe,$(OUT.c.exe))
EXT := out
DEPS := $(TEST_INS) runtest.sh
CMD = ./runtest.sh $1 $2
include build.mk

include clear_vars.mk
SRCS := out/8cc.c.exe
EXT := out
DEPS := $(TEST_INS)
# TODO: Hacky!
sharp := \#
CMD = $2 -S -o $1.S.tmp - < test/8cc.in.c && sed 's/ *$(sharp).*//' $1.S.tmp > $1.S && (echo === test/8cc.in === && cat $1.S && echo) > $1.tmp && mv $1.tmp $1
include build.mk

include clear_vars.mk
SRCS := $(OUT.c)
EXT := eir
CMD = $(8CC) -S -I. -Ilibc -Iout -o $1.tmp $2 && mv $1.tmp $1
DEPS := $(wildcard libc/*.h)
OUT.eir += $(SRCS:%=%.$(EXT))
include build.mk

include clear_vars.mk
SRCS := $(OUT.eir)
EXT := out
DEPS := $(TEST_INS) runtest.sh
CMD = ./runtest.sh $1 $(ELI) $2
OUT.eir.out := $(SRCS:%=%.$(EXT))
include build.mk

include clear_vars.mk
OUT.c.exe.out := $(OUT.c.exe:%=%.out)
OUT.c.eir.out := $(OUT.c.exe.out:%.c.exe.out=%.c.eir.out)
EXPECT := c.exe.out
ACTUAL := c.eir.out
include diff.mk

build: $(TEST_RESULTS)

# Targets

TARGET := rb
RUNNER := ruby
include target.mk

TARGET := py
RUNNER := python
include target.mk

ifdef TF
TARGET := tf
RUNNER := python
include target.mk
endif

TARGET := js
RUNNER := nodejs
include target.mk

TARGET := php
RUNNER := php
include target.mk

TARGET := el
RUNNER := emacs --no-site-file --script
include target.mk

TARGET := vim
RUNNER := tools/runvim.sh
TOOL := vim
include target.mk

TARGET := tex
RUNNER := tools/runtex.sh
TOOL := tex
include target.mk

TARGET := cl
RUNNER := sbcl --script
include target.mk

TARGET := sh
RUNNER := bash
ifndef FULL
TEST_FILTER := out/fizzbuzz_fast.c.eir.sh out/8cc.c.eir.sh out/eli.c.eir.sh out/dump_ir.c.eir.sh
endif
include target.mk

TARGET := sed
RUNNER := sed -n -f
# Sed backend is so slow.
ifndef FULL
TEST_FILTER := out/24_cmp.c.eir.sed out/24_cmp2.c.eir.sed out/24_muldiv.c.eir.sed out/bitops.c.eir.sed out/copy_struct.c.eir.sed out/eof.c.eir.sed out/fizzbuzz.c.eir.sed out/fizzbuzz_fast.c.eir.sed out/global_struct_ref.c.eir.sed out/lisp.c.eir.sed out/printf.c.eir.sed out/qsort.c.eir.sed out/8cc.c.eir.sed out/elc.c.eir.sed out/dump_ir.c.eir.sed out/eli.c.eir.sed
endif
# Only GNU sed can output NUL.
ifeq ($(findstring GNU,$(shell sed --version)),)
TEST_FILTER += out/04getc.eir.sed
endif
include target.mk

TARGET := java
RUNNER := tools/runjava.sh
TOOL := javac
include target.mk
$(OUT.eir.java.out): tools/runjava.sh

TARGET := swift
RUNNER := tools/runswift.sh
TOOL := swiftc
include target.mk
$(OUT.eir.swift.out): tools/runswift.sh

TARGET := cr
RUNNER := tools/runcr.sh
TOOL := crystal
include target.mk
$(OUT.eir.crystal.out): tools/runcr.sh

TARGET := cs
RUNNER := tools/runcs.sh
CAN_BUILD := $(if $(or $(shell which dotnet),$(and $(shell which mono),$(shell which gmcs))),1,0)
include target.mk
$(OUT.eir.cs.out): tools/runcs.sh

TARGET := c
RUNNER := tools/runc.sh
include target.mk
$(OUT.eir.c.out): tools/runc.sh

TARGET := cpp
RUNNER := tools/runcpp.sh
TOOL := g++-6
include target.mk
$(OUT.eir.cpp.out): tools/runcpp.sh

ifdef CPP_TEMPLATE
TARGET := cpp_template
RUNNER := tools/runcpp_template.sh
TOOL := g++
include target.mk
$(OUT.eir.cpp_template.out): tools/runcpp_template.sh
endif

ifeq ($(uname),Linux)
TARGET := $(ARCH)
RUNNER :=
include target.mk
endif

TARGET := i
RUNNER := tools/runi.sh
TOOL := ick
# INTERCAL backend is 16bit.
TEST_FILTER := $(addsuffix .i,$(filter out/24_%.eir,$(OUT.eir))) out/eof.c.eir.i out/neg.c.eir.i
include target.mk
$(OUT.eir.i.out): tools/runi.sh

TARGET := ws
RUNNER := tools/runws.sh
TEST_FILTER := out/eli.c.eir.ws
include target.mk
$(OUT.eir.ws.out): tools/runws.sh Whitespace/whitespace.out

TARGET := bef
RUNNER := out/befunge
include target.mk

TARGET := bf
RUNNER := tools/runbf.sh
ifndef FULL
TEST_FILTER := out/eli.c.eir.bf out/dump_ir.c.eir.bf
endif
include target.mk
$(OUT.eir.bf.out): tools/runbf.sh

ifdef PIETASM
TARGET := pietasm
RUNNER := tools/runpietasm.sh
include target.mk
$(OUT.eir.piet.out): tools/runpietasm.sh
endif

ifdef PIET
TARGET := piet
RUNNER := tools/runpiet.sh
# Piet backend is 16bit.
TEST_FILTER := $(addsuffix .piet,$(filter out/24_%.c.eir,$(OUT.eir))) out/eof.c.eir.piet out/neg.c.eir.piet
include target.mk
$(OUT.eir.piet.out): tools/runpiet.sh
endif

TARGET := unl
RUNNER := tools/rununl.sh
ifndef FULL
TEST_FILTER := out/eli.c.eir.unl out/dump_ir.c.eir.unl
endif
include target.mk
$(OUT.eir.unl.out): tools/rununl.sh

TARGET := tm
RUNNER := out/tm
TEST_FILTER := out/24_cmp.c.eir.tm out/24_cmp2.c.eir.tm out/24_muldiv.c.eir.tm out/bitops.c.eir.tm out/copy_struct.c.eir.tm out/eof.c.eir.tm out/fizzbuzz.c.eir.tm out/fizzbuzz_fast.c.eir.tm out/global_struct_ref.c.eir.tm out/lisp.c.eir.tm out/printf.c.eir.tm out/qsort.c.eir.tm out/8cc.c.eir.tm out/elc.c.eir.tm out/dump_ir.c.eir.tm out/eli.c.eir.tm
include target.mk

TARGET := forth
RUNNER := gforth --dictionary-size 16M
include target.mk

TARGET := fs
RUNNER := tools/runfs.sh
CAN_BUILD := $(if $(or $(shell which dotnet),$(and $(shell which mono),$(shell which fsharpc))),1,0)
include target.mk
$(OUT.eir.fs.out): tools/runfs.sh

TARGET := pl
RUNNER := perl
include target.mk

TARGET := go
RUNNER := go run
include target.mk

TARGET := sqlite3
RUNNER := tools/runsqlite3.sh
TOOL := sqlite3
include target.mk

TARGET := ps
RUNNER := gsnd -q -dBATCH --
include target.mk

<<<<<<< HEAD
TARGET := lua
RUNNER := lua
=======
TARGET := ll
RUNNER := lli
>>>>>>> d2ae25b2
include target.mk

test: $(TEST_RESULTS)

.SUFFIXES:

-include */*.d<|MERGE_RESOLUTION|>--- conflicted
+++ resolved
@@ -88,11 +88,8 @@
 	i.c \
 	java.c \
 	js.c \
-<<<<<<< HEAD
 	lua.c \
-=======
 	ll.c \
->>>>>>> d2ae25b2
 	php.c \
 	piet.c \
 	pietasm.c \
@@ -413,13 +410,12 @@
 RUNNER := gsnd -q -dBATCH --
 include target.mk
 
-<<<<<<< HEAD
 TARGET := lua
 RUNNER := lua
-=======
+include target.mk
+
 TARGET := ll
 RUNNER := lli
->>>>>>> d2ae25b2
 include target.mk
 
 test: $(TEST_RESULTS)
