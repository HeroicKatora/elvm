COMMONFLAGS := -W -Wall -W -Werror -MMD -MP -O -g -Wno-missing-field-initializers
CFLAGS := -std=gnu99 $(COMMONFLAGS) -Wno-missing-field-initializers
CXXFLAGS := -std=c++11 $(COMMONFLAGS)

uname := $(shell uname)
ifneq (,$(findstring arm,$(shell uname -m)))
ARCH := arm
else
ARCH := x86
endif

ELI := out/eli
ELC := out/elc
8CC := out/8cc
8CC_SRCS := \
	8cc/buffer.c \
	8cc/cpp.c \
	8cc/debug.c \
	8cc/dict.c \
	8cc/encoding.c \
	8cc/error.c \
	8cc/file.c \
	8cc/gen.c \
	8cc/lex.c \
	8cc/main.c \
	8cc/map.c \
	8cc/parse.c \
	8cc/path.c \
	8cc/set.c \
	8cc/vector.c

BINS := $(8CC) $(ELI) $(ELC) out/dump_ir out/befunge out/bfopt out/tm tinycc/tcc
LIB_IR_SRCS := ir/ir.c ir/table.c
LIB_IR := $(LIB_IR_SRCS:ir/%.c=out/%.o)

ELC_EIR := out/elc.c.eir.c.gcc.exe

all: test

out/git_submodule.stamp: .git/index
	git submodule update --init
	touch $@

$(8CC_SRCS) Whitespace/whitespace.c tinycc/configure: out/git_submodule.stamp

Whitespace/whitespace.out: Whitespace/whitespace.c
	$(MAKE) -C Whitespace 'MAX_SOURCE_SIZE:=16777216' 'MAX_BYTECODE_SIZE:=16777216' 'MAX_N_LABEL:=1048576' 'HEAP_SIZE:=16777224'

out/befunge: tools/befunge.cc
	$(CXX) $(CXXFLAGS) $< -o $@

out/bfopt: tools/bfopt.cc
	$(CXX) $(CXXFLAGS) $< -o $@

out/tm: tools/tm.cc
	$(CXX) $(CXXFLAGS) $< -o $@

tinycc/tcc: tinycc/config.h
	$(MAKE) -C tinycc tcc libtcc1.a

tinycc/config.h: tinycc/configure
	cd tinycc && ./configure

out/elc.c.eir.c.gcc.exe: out/elc.c.eir.c
	$(CC) -o $@ $<

CSRCS := $(LIB_IR_SRCS) ir/dump_ir.c ir/eli.c
COBJS := $(addprefix out/,$(notdir $(CSRCS:.c=.o)))
$(COBJS): out/%.o: ir/%.c
	$(CC) -c -I. $(CFLAGS) $< -o $@

ELC_SRCS := \
	elc.c \
	util.c \
	arm.c \
	bef.c \
	bf.c \
	c.c \
	cl.c \
	cpp.c \
	cpp_template.c \
	cr.c \
	cs.c \
	el.c \
	forth.c \
	fs.c \
	go.c \
	i.c \
	java.c \
	js.c \
	lua.c \
	php.c \
	piet.c \
	pietasm.c \
	pl.c \
	py.c \
	ps.c \
	rb.c \
	sed.c \
	sh.c \
	sqlite3.c \
	swift.c \
	tex.c \
	tf.c \
	tm.c \
	unl.c \
	vim.c \
	ws.c \
	x86.c \

ELC_SRCS := $(addprefix target/,$(ELC_SRCS))
COBJS := $(addprefix out/,$(notdir $(ELC_SRCS:.c=.o)))
$(COBJS): out/%.o: target/%.c
	$(CC) -c -I. $(CFLAGS) $< -o $@

out/dump_ir: $(LIB_IR) out/dump_ir.o
	$(CC) $(CFLAGS) -DTEST $^ -o $@

$(ELI): $(LIB_IR) out/eli.o
	$(CC) $(CFLAGS) $^ -o $@

$(ELC): $(LIB_IR) $(ELC_SRCS:target/%.c=out/%.o)
	$(CC) $(CFLAGS) $^ -o $@

$(8CC): $(8CC_SRCS)
	$(MAKE) -C 8cc && cp 8cc/8cc $@

# Stage tests

$(shell mkdir -p out)
TEST_RESULTS :=

SRCS := $(sort $(wildcard test/*.eir))
DSTS := $(SRCS:test/%.eir=out/%.eir)
OUT.eir := $(DSTS)
$(DSTS): out/%.eir: test/%.eir
	cp $< $@.tmp && mv $@.tmp $@

SRCS := $(wildcard test/*.eir.rb)
DSTS := $(SRCS:test/%.eir.rb=out/%.eir)
OUT.eir += $(DSTS)
$(DSTS): out/%.eir: test/%.eir.rb
	ruby $< > $@.tmp && mv $@.tmp $@

SRCS := $(wildcard test/*.c)
DSTS := $(SRCS:test/%.c=out/%.c)
$(DSTS): out/%.c: test/%.c
	cp $< $@.tmp && mv $@.tmp $@
OUT.c := $(SRCS:test/%.c=out/%.c)

out/8cc.c: $(8CC_SRCS)
	cp 8cc/*.h 8cc/*.inc 8cc/include/*.h out
	cat $(8CC_SRCS) > $@.tmp && mv $@.tmp $@
OUT.c += out/8cc.c

out/elc.c: $(ELC_SRCS) $(LIB_IR_SRCS)
	cat $^ > $@.tmp && mv $@.tmp $@
OUT.c += out/elc.c

out/dump_ir.c: ir/dump_ir.c $(LIB_IR_SRCS)
	cat $^ > $@.tmp && mv $@.tmp $@
OUT.c += out/dump_ir.c

out/eli.c: ir/eli.c $(LIB_IR_SRCS)
	cat $^ > $@.tmp && mv $@.tmp $@
OUT.c += out/eli.c

# Build tests

TEST_INS := $(wildcard test/*.in)

include clear_vars.mk
SRCS := $(OUT.c)
EXT := exe
CMD = $(CC) -std=gnu99 -DNOFILE -include libc/_builtin.h -I. $2 -o $1
OUT.c.exe := $(SRCS:%=%.$(EXT))
include build.mk

include clear_vars.mk
SRCS := $(filter-out out/8cc.c.exe,$(OUT.c.exe))
EXT := out
DEPS := $(TEST_INS) runtest.sh
CMD = ./runtest.sh $1 $2
include build.mk

include clear_vars.mk
SRCS := out/8cc.c.exe
EXT := out
DEPS := $(TEST_INS)
# TODO: Hacky!
sharp := \#
CMD = $2 -S -o $1.S.tmp - < test/8cc.in.c && sed 's/ *$(sharp).*//' $1.S.tmp > $1.S && (echo === test/8cc.in === && cat $1.S && echo) > $1.tmp && mv $1.tmp $1
include build.mk

include clear_vars.mk
SRCS := $(OUT.c)
EXT := eir
CMD = $(8CC) -S -I. -Ilibc -Iout -o $1.tmp $2 && mv $1.tmp $1
DEPS := $(wildcard libc/*.h)
OUT.eir += $(SRCS:%=%.$(EXT))
include build.mk

include clear_vars.mk
SRCS := $(OUT.eir)
EXT := out
DEPS := $(TEST_INS) runtest.sh
CMD = ./runtest.sh $1 $(ELI) $2
OUT.eir.out := $(SRCS:%=%.$(EXT))
include build.mk

include clear_vars.mk
OUT.c.exe.out := $(OUT.c.exe:%=%.out)
OUT.c.eir.out := $(OUT.c.exe.out:%.c.exe.out=%.c.eir.out)
EXPECT := c.exe.out
ACTUAL := c.eir.out
include diff.mk

build: $(TEST_RESULTS)

# Targets

TARGET := rb
RUNNER := ruby
include target.mk

TARGET := py
RUNNER := python
include target.mk

ifdef TF
TARGET := tf
RUNNER := python
include target.mk
endif

TARGET := js
RUNNER := nodejs
include target.mk

TARGET := php
RUNNER := php
include target.mk

TARGET := el
RUNNER := emacs --no-site-file --script
include target.mk

TARGET := vim
RUNNER := tools/runvim.sh
TOOL := vim
include target.mk

TARGET := tex
RUNNER := tools/runtex.sh
TOOL := tex
include target.mk

TARGET := cl
RUNNER := sbcl --script
include target.mk

TARGET := sh
RUNNER := bash
ifndef FULL
TEST_FILTER := out/fizzbuzz_fast.c.eir.sh out/8cc.c.eir.sh out/eli.c.eir.sh out/dump_ir.c.eir.sh
endif
include target.mk

TARGET := sed
RUNNER := sed -n -f
# Sed backend is so slow.
ifndef FULL
TEST_FILTER := out/24_cmp.c.eir.sed out/24_cmp2.c.eir.sed out/24_muldiv.c.eir.sed out/bitops.c.eir.sed out/copy_struct.c.eir.sed out/eof.c.eir.sed out/fizzbuzz.c.eir.sed out/fizzbuzz_fast.c.eir.sed out/global_struct_ref.c.eir.sed out/lisp.c.eir.sed out/printf.c.eir.sed out/qsort.c.eir.sed out/8cc.c.eir.sed out/elc.c.eir.sed out/dump_ir.c.eir.sed out/eli.c.eir.sed
endif
# Only GNU sed can output NUL.
ifeq ($(findstring GNU,$(shell sed --version)),)
TEST_FILTER += out/04getc.eir.sed
endif
include target.mk

TARGET := java
RUNNER := tools/runjava.sh
TOOL := javac
include target.mk
$(OUT.eir.java.out): tools/runjava.sh

TARGET := swift
RUNNER := tools/runswift.sh
TOOL := swiftc
include target.mk
$(OUT.eir.swift.out): tools/runswift.sh

TARGET := cr
RUNNER := tools/runcr.sh
TOOL := crystal
include target.mk
$(OUT.eir.crystal.out): tools/runcr.sh

TARGET := cs
RUNNER := tools/runcs.sh
CAN_BUILD := $(if $(or $(shell which dotnet),$(and $(shell which mono),$(shell which gmcs))),1,0)
include target.mk
$(OUT.eir.cs.out): tools/runcs.sh

TARGET := c
RUNNER := tools/runc.sh
include target.mk
$(OUT.eir.c.out): tools/runc.sh

TARGET := cpp
RUNNER := tools/runcpp.sh
TOOL := g++-6
include target.mk
$(OUT.eir.cpp.out): tools/runcpp.sh

ifdef CPP_TEMPLATE
TARGET := cpp_template
RUNNER := tools/runcpp_template.sh
TOOL := g++
include target.mk
$(OUT.eir.cpp_template.out): tools/runcpp_template.sh
endif

ifeq ($(uname),Linux)
TARGET := $(ARCH)
RUNNER :=
include target.mk
endif

TARGET := i
RUNNER := tools/runi.sh
TOOL := ick
# INTERCAL backend is 16bit.
TEST_FILTER := $(addsuffix .i,$(filter out/24_%.eir,$(OUT.eir))) out/eof.c.eir.i out/neg.c.eir.i
include target.mk
$(OUT.eir.i.out): tools/runi.sh

TARGET := ws
RUNNER := tools/runws.sh
TEST_FILTER := out/eli.c.eir.ws
include target.mk
$(OUT.eir.ws.out): tools/runws.sh Whitespace/whitespace.out

TARGET := bef
RUNNER := out/befunge
include target.mk

TARGET := bf
RUNNER := tools/runbf.sh
ifndef FULL
TEST_FILTER := out/eli.c.eir.bf out/dump_ir.c.eir.bf
endif
include target.mk
$(OUT.eir.bf.out): tools/runbf.sh

ifdef PIETASM
TARGET := pietasm
RUNNER := tools/runpietasm.sh
include target.mk
$(OUT.eir.piet.out): tools/runpietasm.sh
endif

ifdef PIET
TARGET := piet
RUNNER := tools/runpiet.sh
# Piet backend is 16bit.
TEST_FILTER := $(addsuffix .piet,$(filter out/24_%.c.eir,$(OUT.eir))) out/eof.c.eir.piet out/neg.c.eir.piet
include target.mk
$(OUT.eir.piet.out): tools/runpiet.sh
endif

TARGET := unl
RUNNER := tools/rununl.sh
ifndef FULL
TEST_FILTER := out/eli.c.eir.unl out/dump_ir.c.eir.unl
endif
include target.mk
$(OUT.eir.unl.out): tools/rununl.sh

TARGET := tm
RUNNER := out/tm
TEST_FILTER := out/24_cmp.c.eir.tm out/24_cmp2.c.eir.tm out/24_muldiv.c.eir.tm out/bitops.c.eir.tm out/copy_struct.c.eir.tm out/eof.c.eir.tm out/fizzbuzz.c.eir.tm out/fizzbuzz_fast.c.eir.tm out/global_struct_ref.c.eir.tm out/lisp.c.eir.tm out/printf.c.eir.tm out/qsort.c.eir.tm out/8cc.c.eir.tm out/elc.c.eir.tm out/dump_ir.c.eir.tm out/eli.c.eir.tm
include target.mk

TARGET := forth
RUNNER := gforth --dictionary-size 16M
include target.mk

TARGET := fs
RUNNER := tools/runfs.sh
CAN_BUILD := $(if $(or $(shell which dotnet),$(and $(shell which mono),$(shell which fsharpc))),1,0)
include target.mk
$(OUT.eir.fs.out): tools/runfs.sh

TARGET := pl
RUNNER := perl
include target.mk

TARGET := go
RUNNER := go run
include target.mk

TARGET := sqlite3
RUNNER := tools/runsqlite3.sh
TOOL := sqlite3
include target.mk

<<<<<<< HEAD
TARGET := lua
RUNNER := lua
=======
TARGET := ps
RUNNER := gsnd -q -dBATCH --
>>>>>>> 95af9e7e
include target.mk

test: $(TEST_RESULTS)

.SUFFIXES:

-include */*.d<|MERGE_RESOLUTION|>--- conflicted
+++ resolved
@@ -405,13 +405,12 @@
 TOOL := sqlite3
 include target.mk
 
-<<<<<<< HEAD
+TARGET := ps
+RUNNER := gsnd -q -dBATCH --
+include target.mk
+
 TARGET := lua
 RUNNER := lua
-=======
-TARGET := ps
-RUNNER := gsnd -q -dBATCH --
->>>>>>> 95af9e7e
 include target.mk
 
 test: $(TEST_RESULTS)
