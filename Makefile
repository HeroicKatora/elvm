--- conflicted
+++ resolved
@@ -61,11 +61,7 @@
 $(COBJS): out/%.o: ir/%.c
 	$(CC) -c -I. $(CFLAGS) $< -o $@
 
-<<<<<<< HEAD
-ELC_SRCS := elc.c util.c rb.c py.c js.c el.c vim.c tex.c cl.c sh.c sed.c java.c c.c cpp.c x86.c i.c ws.c piet.c pietasm.c bef.c bf.c unl.c
-=======
-ELC_SRCS := elc.c util.c rb.c py.c js.c php.c el.c vim.c tex.c cl.c sh.c java.c c.c x86.c i.c ws.c piet.c pietasm.c bef.c bf.c unl.c
->>>>>>> f6c62fdc
+ELC_SRCS := elc.c util.c rb.c py.c js.c php.c el.c vim.c tex.c cl.c sh.c sed.c java.c c.c cpp.c x86.c i.c ws.c piet.c pietasm.c bef.c bf.c unl.c
 ELC_SRCS := $(addprefix target/,$(ELC_SRCS))
 COBJS := $(addprefix out/,$(notdir $(ELC_SRCS:.c=.o)))
 $(COBJS): out/%.o: target/%.c
