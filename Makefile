COMMONFLAGS := -W -Wall -W -Werror -MMD -MP -O -g -Wno-missing-field-initializers
CFLAGS := -std=gnu99 -m32 $(COMMONFLAGS) -Wno-missing-field-initializers
CXXFLAGS := -std=c++11 $(COMMONFLAGS)

uname := $(shell uname)

ELI := out/eli
ELC := out/elc
8CC := out/8cc
8CC_SRCS := \
	8cc/buffer.c \
	8cc/cpp.c \
	8cc/debug.c \
	8cc/dict.c \
	8cc/encoding.c \
	8cc/error.c \
	8cc/file.c \
	8cc/gen.c \
	8cc/lex.c \
	8cc/main.c \
	8cc/map.c \
	8cc/parse.c \
	8cc/path.c \
	8cc/set.c \
	8cc/vector.c

BINS := $(8CC) $(ELI) $(ELC) out/dump_ir out/befunge out/bfopt tinycc/tcc
LIB_IR_SRCS := ir/ir.c ir/table.c
LIB_IR := $(LIB_IR_SRCS:ir/%.c=out/%.o)

ELC_EIR := out/elc.c.eir.c.gcc.exe

all: test

out/git_submodule.stamp: .git/index
	git submodule update --init
	touch $@

$(8CC_SRCS) Whitespace/whitespace.c tinycc/configure: out/git_submodule.stamp

Whitespace/whitespace.out: Whitespace/whitespace.c
	$(MAKE) -C Whitespace 'MAX_SOURCE_SIZE:=16777216' 'MAX_BYTECODE_SIZE:=16777216' 'MAX_N_LABEL:=1048576' 'HEAP_SIZE:=16777224'

out/befunge: tools/befunge.cc
	$(CXX) $(CXXFLAGS) $< -o $@

out/bfopt: tools/bfopt.cc
	$(CXX) $(CXXFLAGS) $< -o $@

tinycc/tcc: tinycc/config.h
	$(MAKE) -C tinycc tcc libtcc1.a

tinycc/config.h: tinycc/configure
	cd tinycc && ./configure

out/elc.c.eir.c.gcc.exe: out/elc.c.eir.c
	$(CC) -o $@ $<

CSRCS := $(LIB_IR_SRCS) ir/dump_ir.c ir/eli.c
COBJS := $(addprefix out/,$(notdir $(CSRCS:.c=.o)))
$(COBJS): out/%.o: ir/%.c
	$(CC) -c -I. $(CFLAGS) $< -o $@

<<<<<<< HEAD
ELC_SRCS := \
	elc.c \
	util.c \
	bef.c \
	bf.c \
	c.c \
	cl.c \
	cpp.c \
	cr.c \
	el.c \
	forth.c \
	i.c \
	java.c \
	js.c \
	php.c \
	piet.c \
	pietasm.c \
	py.c \
	rb.c \
	sed.c \
	sh.c \
	swift.c \
	tex.c \
	tf.c \
	unl.c \
	vim.c \
	ws.c \
	x86.c \

=======
ELC_SRCS := elc.c util.c rb.c py.c tf.c js.c php.c el.c vim.c tex.c cl.c sh.c sed.c java.c swift.c c.c cpp.c x86.c i.c ws.c piet.c pietasm.c bef.c bf.c unl.c pl.c
>>>>>>> c361cc1d
ELC_SRCS := $(addprefix target/,$(ELC_SRCS))
COBJS := $(addprefix out/,$(notdir $(ELC_SRCS:.c=.o)))
$(COBJS): out/%.o: target/%.c
	$(CC) -c -I. $(CFLAGS) $< -o $@

out/dump_ir: $(LIB_IR) out/dump_ir.o
	$(CC) $(CFLAGS) -DTEST $^ -o $@

$(ELI): $(LIB_IR) out/eli.o
	$(CC) $(CFLAGS) $^ -o $@

$(ELC): $(LIB_IR) $(ELC_SRCS:target/%.c=out/%.o)
	$(CC) $(CFLAGS) $^ -o $@

$(8CC): $(8CC_SRCS)
	$(MAKE) -C 8cc && cp 8cc/8cc $@

# Stage tests

$(shell mkdir -p out)
TEST_RESULTS :=

SRCS := $(sort $(wildcard test/*.eir))
DSTS := $(SRCS:test/%.eir=out/%.eir)
OUT.eir := $(DSTS)
$(DSTS): out/%.eir: test/%.eir
	cp $< $@.tmp && mv $@.tmp $@

SRCS := $(wildcard test/*.eir.rb)
DSTS := $(SRCS:test/%.eir.rb=out/%.eir)
OUT.eir += $(DSTS)
$(DSTS): out/%.eir: test/%.eir.rb
	ruby $< > $@.tmp && mv $@.tmp $@

SRCS := $(wildcard test/*.c)
DSTS := $(SRCS:test/%.c=out/%.c)
$(DSTS): out/%.c: test/%.c
	cp $< $@.tmp && mv $@.tmp $@
OUT.c := $(SRCS:test/%.c=out/%.c)

out/8cc.c: $(8CC_SRCS)
	cp 8cc/*.h 8cc/*.inc 8cc/include/*.h out
	cat $(8CC_SRCS) > $@.tmp && mv $@.tmp $@
OUT.c += out/8cc.c

out/elc.c: $(ELC_SRCS) $(LIB_IR_SRCS)
	cat $^ > $@.tmp && mv $@.tmp $@
OUT.c += out/elc.c

out/dump_ir.c: ir/dump_ir.c $(LIB_IR_SRCS)
	cat $^ > $@.tmp && mv $@.tmp $@
OUT.c += out/dump_ir.c

out/eli.c: ir/eli.c $(LIB_IR_SRCS)
	cat $^ > $@.tmp && mv $@.tmp $@
OUT.c += out/eli.c

# Build tests

TEST_INS := $(wildcard test/*.in)

include clear_vars.mk
SRCS := $(OUT.c)
EXT := exe
CMD = $(CC) -std=gnu99 -DNOFILE -include libc/_builtin.h -I. $2 -o $1
OUT.c.exe := $(SRCS:%=%.$(EXT))
include build.mk

include clear_vars.mk
SRCS := $(filter-out out/8cc.c.exe,$(OUT.c.exe))
EXT := out
DEPS := $(TEST_INS) runtest.sh
CMD = ./runtest.sh $1 $2
include build.mk

include clear_vars.mk
SRCS := out/8cc.c.exe
EXT := out
DEPS := $(TEST_INS)
# TODO: Hacky!
sharp := \#
CMD = $2 -S -o $1.S.tmp - < test/8cc.in.c && sed 's/ *$(sharp).*//' $1.S.tmp > $1.S && (echo === test/8cc.in === && cat $1.S && echo) > $1.tmp && mv $1.tmp $1
include build.mk

include clear_vars.mk
SRCS := $(OUT.c)
EXT := eir
CMD = $(8CC) -S -I. -Ilibc -Iout -o $1.tmp $2 && mv $1.tmp $1
DEPS := $(wildcard libc/*.h)
OUT.eir += $(SRCS:%=%.$(EXT))
include build.mk

include clear_vars.mk
SRCS := $(OUT.eir)
EXT := out
DEPS := $(TEST_INS) runtest.sh
CMD = ./runtest.sh $1 $(ELI) $2
OUT.eir.out := $(SRCS:%=%.$(EXT))
include build.mk

include clear_vars.mk
OUT.c.exe.out := $(OUT.c.exe:%=%.out)
OUT.c.eir.out := $(OUT.c.exe.out:%.c.exe.out=%.c.eir.out)
EXPECT := c.exe.out
ACTUAL := c.eir.out
include diff.mk

build: $(TEST_RESULTS)

# Targets

TARGET := rb
RUNNER := ruby
include target.mk

TARGET := py
RUNNER := python
include target.mk

ifdef TF
TARGET := tf
RUNNER := python
include target.mk
endif

TARGET := js
RUNNER := nodejs
include target.mk

TARGET := php
RUNNER := php
include target.mk

TARGET := el
RUNNER := emacs --no-site-file --script
include target.mk

TARGET := vim
RUNNER := tools/runvim.sh
TOOL := vim
include target.mk

TARGET := tex
RUNNER := tools/runtex.sh
TOOL := tex
include target.mk

TARGET := cl
RUNNER := sbcl --script
include target.mk

TARGET := sh
RUNNER := bash
ifndef FULL
TEST_FILTER := out/fizzbuzz_fast.c.eir.sh out/8cc.c.eir.sh out/eli.c.eir.sh out/dump_ir.c.eir.sh
endif
include target.mk

TARGET := sed
RUNNER := sed -n -f
# Sed backend is so slow.
ifndef FULL
TEST_FILTER := out/24_cmp.c.eir.sed out/24_cmp2.c.eir.sed out/24_muldiv.c.eir.sed out/bitops.c.eir.sed out/copy_struct.c.eir.sed out/eof.c.eir.sed out/fizzbuzz.c.eir.sed out/fizzbuzz_fast.c.eir.sed out/global_struct_ref.c.eir.sed out/lisp.c.eir.sed out/printf.c.eir.sed out/qsort.c.eir.sed out/8cc.c.eir.sed out/elc.c.eir.sed out/dump_ir.c.eir.sed out/eli.c.eir.sed
endif
# Only GNU sed can output NUL.
ifeq ($(findstring GNU,$(shell sed --version)),)
TEST_FILTER += out/04getc.eir.sed
endif
include target.mk

TARGET := java
RUNNER := tools/runjava.sh
TOOL := javac
include target.mk
$(OUT.eir.java.out): tools/runjava.sh

TARGET := swift
RUNNER := tools/runswift.sh
TOOL := swiftc
include target.mk
$(OUT.eir.swift.out): tools/runswift.sh

TARGET := cr
RUNNER := tools/runcr.sh
TOOL := crystal
include target.mk
$(OUT.eir.crystal.out): tools/runcr.sh

TARGET := c
RUNNER := tools/runc.sh
include target.mk
$(OUT.eir.c.out): tools/runc.sh

TARGET := cpp
RUNNER := tools/runcpp.sh
TOOL := g++-6
include target.mk
$(OUT.eir.cpp.out): tools/runcpp.sh

ifeq ($(uname),Linux)
TARGET := x86
RUNNER :=
include target.mk
endif

TARGET := i
RUNNER := tools/runi.sh
TOOL := ick
# INTERCAL backend is 16bit.
TEST_FILTER := $(addsuffix .i,$(filter out/24_%.eir,$(OUT.eir))) out/eof.c.eir.i out/neg.c.eir.i
include target.mk
$(OUT.eir.i.out): tools/runi.sh

TARGET := ws
RUNNER := tools/runws.sh
TEST_FILTER := out/eli.c.eir.ws
include target.mk
$(OUT.eir.ws.out): tools/runws.sh Whitespace/whitespace.out

TARGET := bef
RUNNER := out/befunge
include target.mk

TARGET := bf
RUNNER := tools/runbf.sh
ifndef FULL
TEST_FILTER := out/eli.c.eir.bf out/dump_ir.c.eir.bf
endif
include target.mk
$(OUT.eir.bf.out): tools/runbf.sh

ifdef PIETASM
TARGET := pietasm
RUNNER := tools/runpietasm.sh
include target.mk
$(OUT.eir.piet.out): tools/runpietasm.sh
endif

ifdef PIET
TARGET := piet
RUNNER := tools/runpiet.sh
# Piet backend is 16bit.
TEST_FILTER := $(addsuffix .piet,$(filter out/24_%.c.eir,$(OUT.eir))) out/eof.c.eir.piet out/neg.c.eir.piet
include target.mk
$(OUT.eir.piet.out): tools/runpiet.sh
endif

TARGET := unl
RUNNER := tools/rununl.sh
ifndef FULL
TEST_FILTER := out/eli.c.eir.unl out/dump_ir.c.eir.unl
endif
include target.mk
$(OUT.eir.unl.out): tools/rununl.sh

<<<<<<< HEAD
TARGET := forth
RUNNER := gforth --dictionary-size 16M
=======
TARGET := pl
RUNNER := perl
>>>>>>> c361cc1d
include target.mk

test: $(TEST_RESULTS)

.SUFFIXES:

-include */*.d<|MERGE_RESOLUTION|>--- conflicted
+++ resolved
@@ -61,7 +61,6 @@
 $(COBJS): out/%.o: ir/%.c
 	$(CC) -c -I. $(CFLAGS) $< -o $@
 
-<<<<<<< HEAD
 ELC_SRCS := \
 	elc.c \
 	util.c \
@@ -79,6 +78,7 @@
 	php.c \
 	piet.c \
 	pietasm.c \
+	pl.c \
 	py.c \
 	rb.c \
 	sed.c \
@@ -91,9 +91,6 @@
 	ws.c \
 	x86.c \
 
-=======
-ELC_SRCS := elc.c util.c rb.c py.c tf.c js.c php.c el.c vim.c tex.c cl.c sh.c sed.c java.c swift.c c.c cpp.c x86.c i.c ws.c piet.c pietasm.c bef.c bf.c unl.c pl.c
->>>>>>> c361cc1d
 ELC_SRCS := $(addprefix target/,$(ELC_SRCS))
 COBJS := $(addprefix out/,$(notdir $(ELC_SRCS:.c=.o)))
 $(COBJS): out/%.o: target/%.c
@@ -349,13 +346,12 @@
 include target.mk
 $(OUT.eir.unl.out): tools/rununl.sh
 
-<<<<<<< HEAD
 TARGET := forth
 RUNNER := gforth --dictionary-size 16M
-=======
+include target.mk
+
 TARGET := pl
 RUNNER := perl
->>>>>>> c361cc1d
 include target.mk
 
 test: $(TEST_RESULTS)
